## The Events Library ##

<<<<<<< HEAD
The events library provides a flexible event queue for scheduling events.
=======
The equeue library is designed as a simple but powerful library for scheduling
events on composable queues.
>>>>>>> fe021da6

``` cpp
#include "mbed_events.h"
#include <stdio.h>

int main() {
    // creates a queue with the default size
    EventQueue queue;

<<<<<<< HEAD
    // events are simple callbacks
    queue.call(printf, "called immediately\n");
    queue.call_in(2000, printf, "called in 2 seconds\n");
    queue.call_every(1000, printf, "called every 1 seconds\n");

    // executed by the dispatch method
    queue.dispatch();
}
```

=======
    // events can be simple callbacks
    equeue_call(&queue, print, "called immediately");
    equeue_call_in(&queue, 2000, print, "called in 2 seconds");
    equeue_call_every(&queue, 1000, print, "called every 1 seconds");

    // events are executed in equeue_dispatch
    equeue_dispatch(&queue, 3000);

    print("called after 3 seconds");

    equeue_destroy(&queue);
}
```

The equeue library can be used as a normal event loop, or it can be
backgrounded on a single hardware timer or even another event loop. It
is both thread and irq safe, and provides functions for easily composing
multiple queues.

The equeue library can act as a drop-in scheduler, provide synchronization
between multiple threads, or just act as a mechanism for moving events
out of interrupt contexts.

## Documentation ##

The in-depth documentation on specific functions can be found in
[equeue.h](equeue.h).

The core of the equeue library is the `equeue_t` type which represents a
single event queue, and the `equeue_dispatch` function which runs the equeue,
providing the context for executing events.

On top of this, `equeue_call`, `equeue_call_in`, and `equeue_call_every`
provide easy methods for posting events to execute in the context of the
`equeue_dispatch` function.

``` c
#include "equeue.h"
#include "game.h"

equeue_t queue;
struct game game;

// button_isr may be in interrupt context
void button_isr(void) {
    equeue_call(&queue, game_button_update, &game);
}

// a simple user-interface framework
int main() {
    equeue_create(&queue, 4096);
    game_create(&game);

    // call game_screen_udpate at 60 Hz
    equeue_call_every(&queue, 1000/60, game_screen_update, &game);

    // dispatch forever
    equeue_dispatch(&queue, -1);
}
```

In addition to simple callbacks, an event can be manually allocated with
`equeue_alloc` and posted with `equeue_post` to allow passing an arbitrary
amount of context to the execution of the event. This memory is allocated out
of the equeue's buffer, and dynamic memory can be completely avoided.

The equeue allocator is designed to minimize jitter in interrupt contexts as
well as avoid memory fragmentation on small devices. The allocator achieves
both constant-runtime and zero-fragmentation for fixed-size events, however
grows linearly as the quantity of differently-sized allocations increases.

``` c
#include "equeue.h"

equeue_t queue;

// arbitrary data can be moved to a different context
int enet_consume(void *buffer, int size) {
    if (size > 512) {
        size = 512;
    }

    void *data = equeue_alloc(&queue, 512);
    memcpy(data, buffer, size);
    equeue_post(&queue, handle_data_elsewhere, data);

    return size;
}
```

Additionally, in-flight events can be cancelled with `equeue_cancel`. Events
are given unique ids on post, allowing safe cancellation of expired events.

``` c
#include "equeue.h"

equeue_t queue;
int sonar_value;
int sonar_timeout_id;

void sonar_isr(int value) {
    equeue_cancel(&queue, sonar_timeout_id);
    sonar_value = value;
}

void sonar_timeout(void *) {
    sonar_value = -1;
}

void sonar_read(void) {
    sonar_timeout_id = equeue_call_in(&queue, 300, sonar_timeout, 0);
    sonar_start();
}
```

From an architectural standpoint, event queues easily align with module
boundaries, where internal state can be implicitly synchronized through
event dispatch.

On platforms where multiple threads are unavailable, multiple modules
can use independent event queues and still be composed through the
`equeue_chain` function.

``` c
#include "equeue.h"

// run a simultaneous localization and mapping loop in one queue
struct slam {
    equeue_t queue;
};

void slam_create(struct slam *s, equeue_t *target) {
    equeue_create(&s->queue, 4096);
    equeue_chain(&s->queue, target);
    equeue_call_every(&s->queue, 100, slam_filter);
}

// run a sonar with it's own queue
struct sonar {
    equeue_t equeue;
    struct slam *slam;
};

void sonar_create(struct sonar *s, equeue_t *target) {
    equeue_create(&s->queue, 64);
    equeue_chain(&s->queue, target);
    equeue_call_in(&s->queue, 5, sonar_update, s);
}

// all of the above queues can be combined into a single thread of execution
int main() {
    equeue_t queue;
    equeue_create(&queue, 1024);

    struct sonar s1, s2, s3;
    sonar_create(&s1, &queue);
    sonar_create(&s2, &queue);
    sonar_create(&s3, &queue);

    struct slam slam;
    slam_create(&slam, &queue);

    // dispatches events from all of the modules
    equeue_dispatch(&queue, -1);
}
```

## Platform ##

The equeue library has a minimal porting layer that is flexible depending
on the requirements of the underlying platform. Platform specific declarations
and more information can be found in the following files:

- [equeue_tick](equeue_tick.h)   - millisecond counter
- [equeue_mutex](equeue_mutex.h) - non-recursive mutex
- [equeue_sema](equeue_sema.h)   - binary semaphore

>>>>>>> fe021da6

### Usage ###

The core API of the events library is contained in the
[EventQueue](EventQueue.h) class.

``` cpp
// Creates an event queue with 2048 bytes of buffer space to use
// for enqueueing events. With no argument, the default buffer is
// allocated with enough space for 32 Callback classes.
EventQueue queue(2048);

// Enqueues events on the underlying event queue
queue.call(printf, "hi!\n");

// The dispatch method acts as the core entry point into the event loop
// A millisecond timeout can be provided to return from the event loop
queue.dispatch(500);
```

Additionally, the events library provides the [EventLoop](EventLoop.h) class,
which combines the EventQueue with a Thread.

``` cpp
// Creates a high priority event loop.
EventLoop loop(osHighPriority);

// Starts the loop in a separate thread
loop.start();

// Posting events is thread and irq safe
loop.call(doit);

// Stops the event loop cleanly
loop.stop();
```

The EventQueue and EvenLoop classes provide several call functions for
sending events. The call functions are thread and irq safe and don't need
the underlying loop to be running.

``` cpp
// Simple call function registers events to be called as soon as possible
queue.call(doit);
queue.call(printf, "called immediately\n");
queue.call(Callback<void(char)>(&serial, &Serial::printf), "hello\n");

// The call_in function registers events to be called after a delay
// specified in milliseconds
queue.call_in(2000, doit_in_two_seconds);
queue.call_in(300, printf, "called in 0.3 seconds\n");

// The call_every function registers events to be called repeatedly
// with a period specified in milliseconds
queue.call_every(2000, doit_every_two_seconds);
queue.call_every(400, printf, "called every 0.4 seconds\n");
```
<<<<<<< HEAD

All call calls return an integer id that uniquely represents the event
on the event queue. The call calls can not block, so 0 is returned if
there is no memory or the queue's event size is exceeded.

``` cpp
// The event id is uniqueue to the queue
int id = queue.call_in(100, printf, "will this work?\n");

// An id of 0 indicates an error
if (id) {
    error("oh no!");
}

// Events can also be cancelled
queue.cancel(id);
```


### Porting ###

The events library actually provides a C++ and C API. To port to a different
platform, the events library only needs implementations of the following
files:

- [events_tick.h](events-c/events_tick.h) - Monotonic counter with millisecond precision
- [events_mutex.h](events-c/events_mutex.h) - IRQ safe critical section
- [events_sema.h](events-c/events_sema.h) - Binary semaphore with timeout
=======
>>>>>>> fe021da6
<|MERGE_RESOLUTION|>--- conflicted
+++ resolved
@@ -1,11 +1,6 @@
-## The Events Library ##
+## The mbed-events library ##
 
-<<<<<<< HEAD
-The events library provides a flexible event queue for scheduling events.
-=======
-The equeue library is designed as a simple but powerful library for scheduling
-events on composable queues.
->>>>>>> fe021da6
+The mbed-events library provides a flexible queue for scheduling events.
 
 ``` cpp
 #include "mbed_events.h"
@@ -15,242 +10,57 @@
     // creates a queue with the default size
     EventQueue queue;
 
-<<<<<<< HEAD
     // events are simple callbacks
     queue.call(printf, "called immediately\n");
     queue.call_in(2000, printf, "called in 2 seconds\n");
     queue.call_every(1000, printf, "called every 1 seconds\n");
 
-    // executed by the dispatch method
+    // events are executed by the dispatch method
     queue.dispatch();
 }
 ```
 
-=======
-    // events can be simple callbacks
-    equeue_call(&queue, print, "called immediately");
-    equeue_call_in(&queue, 2000, print, "called in 2 seconds");
-    equeue_call_every(&queue, 1000, print, "called every 1 seconds");
+The mbed-events library can be used as a normal event loop, or it can be
+backgrounded on a single hardware timer or even another event loop. It is
+both thread and irq safe, and provides functions for easily composing 
+independent event queues.
 
-    // events are executed in equeue_dispatch
-    equeue_dispatch(&queue, 3000);
-
-    print("called after 3 seconds");
-
-    equeue_destroy(&queue);
-}
-```
-
-The equeue library can be used as a normal event loop, or it can be
-backgrounded on a single hardware timer or even another event loop. It
-is both thread and irq safe, and provides functions for easily composing
-multiple queues.
-
-The equeue library can act as a drop-in scheduler, provide synchronization
-between multiple threads, or just act as a mechanism for moving events
-out of interrupt contexts.
-
-## Documentation ##
-
-The in-depth documentation on specific functions can be found in
-[equeue.h](equeue.h).
-
-The core of the equeue library is the `equeue_t` type which represents a
-single event queue, and the `equeue_dispatch` function which runs the equeue,
-providing the context for executing events.
-
-On top of this, `equeue_call`, `equeue_call_in`, and `equeue_call_every`
-provide easy methods for posting events to execute in the context of the
-`equeue_dispatch` function.
-
-``` c
-#include "equeue.h"
-#include "game.h"
-
-equeue_t queue;
-struct game game;
-
-// button_isr may be in interrupt context
-void button_isr(void) {
-    equeue_call(&queue, game_button_update, &game);
-}
-
-// a simple user-interface framework
-int main() {
-    equeue_create(&queue, 4096);
-    game_create(&game);
-
-    // call game_screen_udpate at 60 Hz
-    equeue_call_every(&queue, 1000/60, game_screen_update, &game);
-
-    // dispatch forever
-    equeue_dispatch(&queue, -1);
-}
-```
-
-In addition to simple callbacks, an event can be manually allocated with
-`equeue_alloc` and posted with `equeue_post` to allow passing an arbitrary
-amount of context to the execution of the event. This memory is allocated out
-of the equeue's buffer, and dynamic memory can be completely avoided.
-
-The equeue allocator is designed to minimize jitter in interrupt contexts as
-well as avoid memory fragmentation on small devices. The allocator achieves
-both constant-runtime and zero-fragmentation for fixed-size events, however
-grows linearly as the quantity of differently-sized allocations increases.
-
-``` c
-#include "equeue.h"
-
-equeue_t queue;
-
-// arbitrary data can be moved to a different context
-int enet_consume(void *buffer, int size) {
-    if (size > 512) {
-        size = 512;
-    }
-
-    void *data = equeue_alloc(&queue, 512);
-    memcpy(data, buffer, size);
-    equeue_post(&queue, handle_data_elsewhere, data);
-
-    return size;
-}
-```
-
-Additionally, in-flight events can be cancelled with `equeue_cancel`. Events
-are given unique ids on post, allowing safe cancellation of expired events.
-
-``` c
-#include "equeue.h"
-
-equeue_t queue;
-int sonar_value;
-int sonar_timeout_id;
-
-void sonar_isr(int value) {
-    equeue_cancel(&queue, sonar_timeout_id);
-    sonar_value = value;
-}
-
-void sonar_timeout(void *) {
-    sonar_value = -1;
-}
-
-void sonar_read(void) {
-    sonar_timeout_id = equeue_call_in(&queue, 300, sonar_timeout, 0);
-    sonar_start();
-}
-```
-
-From an architectural standpoint, event queues easily align with module
-boundaries, where internal state can be implicitly synchronized through
-event dispatch.
-
-On platforms where multiple threads are unavailable, multiple modules
-can use independent event queues and still be composed through the
-`equeue_chain` function.
-
-``` c
-#include "equeue.h"
-
-// run a simultaneous localization and mapping loop in one queue
-struct slam {
-    equeue_t queue;
-};
-
-void slam_create(struct slam *s, equeue_t *target) {
-    equeue_create(&s->queue, 4096);
-    equeue_chain(&s->queue, target);
-    equeue_call_every(&s->queue, 100, slam_filter);
-}
-
-// run a sonar with it's own queue
-struct sonar {
-    equeue_t equeue;
-    struct slam *slam;
-};
-
-void sonar_create(struct sonar *s, equeue_t *target) {
-    equeue_create(&s->queue, 64);
-    equeue_chain(&s->queue, target);
-    equeue_call_in(&s->queue, 5, sonar_update, s);
-}
-
-// all of the above queues can be combined into a single thread of execution
-int main() {
-    equeue_t queue;
-    equeue_create(&queue, 1024);
-
-    struct sonar s1, s2, s3;
-    sonar_create(&s1, &queue);
-    sonar_create(&s2, &queue);
-    sonar_create(&s3, &queue);
-
-    struct slam slam;
-    slam_create(&slam, &queue);
-
-    // dispatches events from all of the modules
-    equeue_dispatch(&queue, -1);
-}
-```
-
-## Platform ##
-
-The equeue library has a minimal porting layer that is flexible depending
-on the requirements of the underlying platform. Platform specific declarations
-and more information can be found in the following files:
-
-- [equeue_tick](equeue_tick.h)   - millisecond counter
-- [equeue_mutex](equeue_mutex.h) - non-recursive mutex
-- [equeue_sema](equeue_sema.h)   - binary semaphore
-
->>>>>>> fe021da6
+The mbed-events library can act as a drop-in scheduler, provide synchronization
+between multiple threads, or just act as a mechanism for moving events out of 
+interrupt contexts.
 
 ### Usage ###
 
-The core API of the events library is contained in the
-[EventQueue](EventQueue.h) class.
+The core of the mbed-events library is the [EventQueue](EventQueue.h) class,
+which represents a single event queue. The `EventQueue::dispatch` function
+runs the queue, providing the context for executing events.
 
 ``` cpp
-// Creates an event queue with 2048 bytes of buffer space to use
-// for enqueueing events. With no argument, the default buffer is
-// allocated with enough space for 32 Callback classes.
-EventQueue queue(2048);
+// Creates an event queue enough buffer space for 32 Callbacks. This
+// is the default if no argument was provided. Alternatively the size
+// can just be specified in bytes.
+EventQueue queue(32*EVENTS_EVENT_SIZE);
 
-// Enqueues events on the underlying event queue
-queue.call(printf, "hi!\n");
+// Events can be posted to the underlying event queue with dynamic
+// context allocated from the specified buffer
+queue.call(printf, "hello %d %d %d %d\n", 1, 2, 3, 4);
+queue.call(Callback<void()>(&serial, &Serial::printf), "hi\n");
 
-// The dispatch method acts as the core entry point into the event loop
-// A millisecond timeout can be provided to return from the event loop
-queue.dispatch(500);
+// The dispatch function provides the context for the running the queue
+// and can take a millisecond timeout to run for a fixed time or to just
+// dispatch any pending events
+queue.dispatch();
 ```
 
-Additionally, the events library provides the [EventLoop](EventLoop.h) class,
-which combines the EventQueue with a Thread.
-
-``` cpp
-// Creates a high priority event loop.
-EventLoop loop(osHighPriority);
-
-// Starts the loop in a separate thread
-loop.start();
-
-// Posting events is thread and irq safe
-loop.call(doit);
-
-// Stops the event loop cleanly
-loop.stop();
-```
-
-The EventQueue and EvenLoop classes provide several call functions for
-sending events. The call functions are thread and irq safe and don't need
-the underlying loop to be running.
+The EventQueue class provides several call functions for posting events
+to the underlying event queue. The call functions are thread and irq safe,
+don't need the underlying loop to be running, and provide an easy mechanism
+for moving events out of interrupt contexts.
 
 ``` cpp
 // Simple call function registers events to be called as soon as possible
 queue.call(doit);
 queue.call(printf, "called immediately\n");
-queue.call(Callback<void(char)>(&serial, &Serial::printf), "hello\n");
 
 // The call_in function registers events to be called after a delay
 // specified in milliseconds
@@ -262,34 +72,48 @@
 queue.call_every(2000, doit_every_two_seconds);
 queue.call_every(400, printf, "called every 0.4 seconds\n");
 ```
-<<<<<<< HEAD
 
-All call calls return an integer id that uniquely represents the event
-on the event queue. The call calls can not block, so 0 is returned if
-there is no memory or the queue's event size is exceeded.
+The call functions return an id that uniquely represents the event in the 
+the event queue. This id can be passed to `EventQueue::cancel` to cancel
+an in-flight event.
 
 ``` cpp
-// The event id is uniqueue to the queue
+// The event id uniquely represents the event in the queue
 int id = queue.call_in(100, printf, "will this work?\n");
 
-// An id of 0 indicates an error
+// If there was not enough memory necessary to allocate the event,
+// an id of 0 is returned from the call functions
 if (id) {
     error("oh no!");
 }
 
-// Events can also be cancelled
+// Events can be cancelled as long as they have not been dispatched. If the
+// event has already expired, cancel has no side-effects.
 queue.cancel(id);
 ```
 
+Event queuest easily align with module boundaries, where internal state can
+be implicitely synchronized through event dispatch. Multiple modules can
+use independent event queues, but still be composed through the
+`EventQueue::chain` function.
 
-### Porting ###
+``` cpp
+// Create some event queues with pending events
+EventQueue a;
+a.call(printf, "hello from a!\n");
 
-The events library actually provides a C++ and C API. To port to a different
-platform, the events library only needs implementations of the following
-files:
+EventQueue b;
+b.call(printf, "hello from b!\n");
 
-- [events_tick.h](events-c/events_tick.h) - Monotonic counter with millisecond precision
-- [events_mutex.h](events-c/events_mutex.h) - IRQ safe critical section
-- [events_sema.h](events-c/events_sema.h) - Binary semaphore with timeout
-=======
->>>>>>> fe021da6
+EventQueue c;
+c.call(printf, "hello from c!\n");
+
+// Chain c and b onto a's event queue. Both c and b will be dispatched
+// in the context of a's dispatch function.
+c.chain(&a);
+b.chain(&a);
+
+// Dispatching a will in turn dispatch b and c, printing hello from
+// all three queues
+a.dispatch();
+```
